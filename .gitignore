--- conflicted
+++ resolved
@@ -3,12 +3,9 @@
 .Rhistory
 .RData
 
-<<<<<<< HEAD
+
 # ignore all zip files
 *zip
 
-# ignore experiments folder
-=======
 # ignore all in private
->>>>>>> b19a1583
 private/*